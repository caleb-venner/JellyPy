--- conflicted
+++ resolved
@@ -12,11 +12,7 @@
                 "version": "2.1.0.0",
                 "changelog": "**Version 2.1.0.0 - Global Interpreter Configuration & Enhanced Validation**\n\n**New Features:**\n\u2022 Global configuration for Python and Bash executable paths\n\u2022 Configurable interpreter paths in Global Settings with test buttons\n\u2022 Robust executable path validation with enhanced error messages\n\u2022 File permission verification during executable testing\n\u2022 Human-readable file size formatting (B, KB, MB, GB, TB)\n\u2022 Test functionality for both Python and Bash interpreters\n\n**Improvements:**\n\u2022 Simplified Execution Settings - Executor Type now just selects Python or Bash\n\u2022 Executable paths moved from per-script to global configuration\n\u2022 Each script references globally-configured interpreter paths\n\u2022 More streamlined configuration workflow\n\u2022 Improved executable validation checking file type and read permissions\n\u2022 Better user feedback on executable path testing results\n\u2022 Makefile release target now executes release.sh automatically\n\n**Notes:**\n\u2022 Global executable paths eliminate repetition across scripts\n\u2022 Easier to maintain consistent interpreter versions across all scripts\n\u2022 Better validation prevents misconfiguration issues before script execution",
                 "targetAbi": "10.9.0.0",
-<<<<<<< HEAD
                 "sourceUrl": "https://github.com/caleb-venner/jellypy/releases/download/v2.1.0.0/jellypy_2.1.0.0.zip",
-=======
-                "sourceUrl": "https://github.com/caleb-venner/JellyPy/releases/download/v2.1.0.0/jellypy_2.1.0.0.zip",
->>>>>>> dff163b7
                 "checksum": "4604ac62d26b5866b799f5215309ccc5",
                 "timestamp": "2025-10-29T13:05:00Z"
             },
@@ -24,11 +20,7 @@
                 "version": "2.0.0.0",
                 "changelog": "**Version 2.0.0 - Major UI Overhaul & Critical Fixes**\n\n**Critical Fixes:**\n\u2022 Fixed script settings not persisting to disk\n\u2022 Resolved XML serialization bug preventing script configuration saves\n\u2022 Added encryption key initialization in constructor\n\n**UI Enhancements:**\n\u2022 Complete visual redesign with inline styling architecture\n\u2022 Added rotating triangle icons for expandable sections\n\u2022 Implemented active state highlighting with blue glow effect\n\u2022 Enhanced button sizes for improved usability (36-44px)\n\u2022 Uniformly styled collapsible sections throughout\n\u2022 Redesigned event trigger checkboxes as visual cards\n\u2022 Modernized tab navigation with inline styles\n\u2022 Converted delete buttons to circular red buttons\n\n**Code Quality:**\n\u2022 Removed redundant CSS (reduced from 280 to 75 lines)\n\u2022 Improved maintainability with inline style approach\n\u2022 Better compatibility with Jellyfin's iframe restrictions\n\n**Note:** This is a major release due to the critical persistence bug fix and complete UI architecture overhaul.",
                 "targetAbi": "10.9.0.0",
-<<<<<<< HEAD
                 "sourceUrl": "https://github.com/caleb-venner/jellypy/releases/download/v2.0.0.0/jellypy_2.0.0.0.zip",
-=======
-                "sourceUrl": "https://github.com/caleb-venner/JellyPy/releases/download/v2.0.0.0/jellypy_2.0.0.0.zip",
->>>>>>> dff163b7
                 "checksum": "cdcbcd15571202b2cbd8798fd309586c",
                 "timestamp": "2025-10-15T00:00:00Z"
             },
@@ -36,11 +28,7 @@
                 "version": "1.1.2.0",
                 "changelog": "**Version 1.1.2.0 - Radarr HTTP Client Fix**\n\n**Bug Fixes:**\n\u2022 Fixed Radarr HTTP client Content-Type header issue\n\u2022 Resolved 'Misused header name' exception when calling Radarr API\n\u2022 HttpClient now properly handles JSON content headers automatically\n\n**Note:** This version includes the fix for the Radarr integration bug that was causing API communication failures.",
                 "targetAbi": "10.9.0.0",
-<<<<<<< HEAD
                 "sourceUrl": "https://github.com/caleb-venner/jellypy/releases/download/v1.1.2.0/jellypy_1.1.2.0.zip",
-=======
-                "sourceUrl": "https://github.com/caleb-venner/JellyPy/releases/download/v1.1.2.0/jellypy_1.1.2.0.zip",
->>>>>>> dff163b7
                 "checksum": "9b719eb08ccfd5fd21c827b50802aef0",
                 "timestamp": "2025-10-14T12:40:00Z"
             },
@@ -48,11 +36,7 @@
                 "version": "1.1.1.0",
                 "changelog": "**Version 1.1.1 - Optimized Package Size**\n\n**Key Improvements:**\n\u2022 Reduced download size from ~8MB to ~300KB\n\u2022 Removed unnecessary dependencies - only includes plugin-specific files\n\u2022 Server-based API key encryption using Jellyfin SystemId\n\u2022 Test connection functionality for Sonarr and Radarr\n\u2022 System-independent encryption that survives OS updates\n\n**Security Enhancements:**\n\u2022 AES-256-CBC encryption with PBKDF2 key derivation (10,000 iterations)\n\u2022 Three-component key generation: Plugin GUID + Server ID + Static Salt\n\u2022 Automatic encryption of API keys on save\n\u2022 Enhanced security documentation\n\n**Note:** Provides the same security features as v1.1.0 with optimized package size.",
                 "targetAbi": "10.9.0.0",
-<<<<<<< HEAD
                 "sourceUrl": "https://github.com/caleb-venner/jellypy/releases/download/v1.1.1.0/jellypy_1.1.1.0.zip",
-=======
-                "sourceUrl": "https://github.com/caleb-venner/JellyPy/releases/download/v1.1.1.0/jellypy_1.1.1.0.zip",
->>>>>>> dff163b7
                 "checksum": "316d4341fb3b389e7baf0de7abbcfdb8",
                 "timestamp": "2025-10-14T18:35:00Z"
             },
@@ -60,11 +44,7 @@
                 "version": "1.0.0.0",
                 "changelog": "**Version 1.0.0 - Initial Release**\n\n**Core Features:**\n\u2022 Native Sonarr integration with automatic episode monitoring\n\u2022 Native Radarr integration with smart movie unmonitoring\n\u2022 Configurable watch percentage detection\n\u2022 Quality cutoff checking for upgrade-eligible content\n\u2022 Season-based monitoring control\n\u2022 Dynamic episode buffer management\n\n**Additional Features:**\n\u2022 Custom script execution support (legacy feature)\n\u2022 Comprehensive configuration UI\n\u2022 Full Jellyfin integration",
                 "targetAbi": "10.9.0.0",
-<<<<<<< HEAD
                 "sourceUrl": "https://github.com/caleb-venner/jellypy/releases/download/v1.0.0.0/jellypy_1.0.0.0.zip",
-=======
-                "sourceUrl": "https://github.com/caleb-venner/JellyPy/releases/download/v1.0.0.0/jellypy_1.0.0.0.zip",
->>>>>>> dff163b7
                 "checksum": "1b7c19fe9fcfd63f8b1290fc84a76cbc",
                 "timestamp": "2025-10-07T12:33:48Z"
             }
